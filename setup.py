#!/usr/bin/env python
# -*- coding: utf-8 -*-

"""The setup script."""

from setuptools import setup, find_packages

with open('README.rst') as readme_file:
    readme = readme_file.read()

with open('HISTORY.rst') as history_file:
    history = history_file.read()

requirements = ["graphviz", "pydot", "pyparsing"]
# requirements = []

# setup_requirements = ["graphviz", "pydot", "pyparsing"]
setup_requirements = []

# test_requirements = ["graphviz", "pydot", "pyparsing"]
test_requirements = []

setup(
    name='pythomata',
<<<<<<< HEAD
    version='0.1.4post8',
=======
    version='0.1.5',
>>>>>>> f22380a9
    description="Python implementation of automata.",
    long_description=readme + '\n\n' + history,
    author="Marco Favorito",
    author_email='marco.favorito@gmail.com',
    url='https://github.com/MarcoFavorito/pythomata',
    packages=find_packages(include=['pythomata*']),
    include_package_data=True,
    install_requires=requirements,
    license="MIT license",
    zip_safe=False,
    keywords='pythomata',
    classifiers=[
        'Development Status :: 2 - Pre-Alpha',
        'Intended Audience :: Developers',
        'License :: OSI Approved :: MIT License',
        'Natural Language :: English',
        'Programming Language :: Python :: 3',
        'Programming Language :: Python :: 3.5',
        'Programming Language :: Python :: 3.6',
    ],
    test_suite='tests',
    # setup_requires=setup_requirements,
    # tests_require=test_requirements,
)<|MERGE_RESOLUTION|>--- conflicted
+++ resolved
@@ -22,11 +22,7 @@
 
 setup(
     name='pythomata',
-<<<<<<< HEAD
-    version='0.1.4post8',
-=======
     version='0.1.5',
->>>>>>> f22380a9
     description="Python implementation of automata.",
     long_description=readme + '\n\n' + history,
     author="Marco Favorito",
